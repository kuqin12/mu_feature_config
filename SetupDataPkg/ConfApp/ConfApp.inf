## @file
# Configuration app to support applying configuration data through UEFI application
# and displaying other basic information.
#
# Copyright (C) Microsoft Corporation.
# SPDX-License-Identifier: BSD-2-Clause-Patent
#
##

[Defines]
  INF_VERSION       = 0x00010017
  BASE_NAME         = ConfApp
  FILE_GUID         = E3624086-4FCD-446E-9D07-B6B913792071
  VERSION_STRING    = 1.0
  MODULE_TYPE       = UEFI_APPLICATION
  ENTRY_POINT       = ConfAppEntry

[Sources]
  BootOptions.c
  ConfApp.c
  ConfApp.h
  # SecureBoot.c # TODO: Temporarily disable for Secure Boot library restructure in progress
  SetupConf.c
  SystemInfo.c
  DfciUsb/DfciUsb.c
  DfciUsb/DfciUsb.h
  DfciUtility/DfciUtility.c
  DfciUtility/DfciUtility.h

[Packages]
  MdePkg/MdePkg.dec
  MdeModulePkg/MdeModulePkg.dec
  SetupDataPkg/SetupDataPkg.dec
  PcBdsPkg/PcBdsPkg.dec
  DfciPkg/DfciPkg.dec
  MsCorePkg/MsCorePkg.dec
  XmlSupportPkg/XmlSupportPkg.dec
  PolicyServicePkg/PolicyServicePkg.dec
  SecurityPkg/SecurityPkg.dec

[LibraryClasses]
  BaseLib
  UefiApplicationEntryPoint
  DebugLib
  UefiRuntimeServicesTableLib
  MemoryAllocationLib
  UefiLib
  ResetSystemLib
  MuUefiVersionLib
  UefiBootManagerLib
<<<<<<< HEAD
  MuSecureBootKeySelectorLib
=======
  # MsSecureBootLib # TODO: Temporarily disable for Secure Boot library restructure in progress
>>>>>>> 373cd622
  JsonLiteParserLib
  FileHandleLib
  DfciUiSupportLib
  DfciDeviceIdSupportLib
  XmlTreeLib
  XmlTreeQueryLib
  DfciXmlSettingSchemaSupportLib
  ConfigDataLib
  PerformanceLib

[Pcd]
  gSetupDataPkgTokenSpaceGuid.PcdConfigPolicyVariableGuid

[Guids]
  gDfciAuthProvisionVarNamespace
  gDfciPermissionManagerVarNamespace
  gDfciSettingsManagerVarNamespace

[Protocols]
  gEfiSimpleTextInputExProtocolGuid
  gDfciSettingAccessProtocolGuid
  gDfciAuthenticationProtocolGuid
  gEfiBlockIoProtocolGuid
  gEfiUsbIoProtocolGuid

[Depex]
  gEfiVariableWriteArchProtocolGuid
<|MERGE_RESOLUTION|>--- conflicted
+++ resolved
@@ -48,11 +48,7 @@
   ResetSystemLib
   MuUefiVersionLib
   UefiBootManagerLib
-<<<<<<< HEAD
   MuSecureBootKeySelectorLib
-=======
-  # MsSecureBootLib # TODO: Temporarily disable for Secure Boot library restructure in progress
->>>>>>> 373cd622
   JsonLiteParserLib
   FileHandleLib
   DfciUiSupportLib
