/** @file
  Test driver header for internal interfaces and definitions.

  Copyright (c) Microsoft Corporation.
  SPDX-License-Identifier: BSD-2-Clause-Patent
**/

#ifndef CONF_APP_H_
#define CONF_APP_H_

#include <DfciSystemSettingTypes.h>
#include <Protocol/DfciAuthentication.h>
#include <Protocol/DfciSettingAccess.h>

#define NO_TRANSITION_STATE  MAX_UINTN

typedef enum ConfState_t_def {
  MainInit,
  MainWait,
  SystemInfo,
  SecureBoot,
  BootOption,
  SetupConf,
  MainExit,
  StateMax
} ConfState_t;

typedef enum SysInfoState_t_def {
  SysInfoInit,
  SysInfoWait,
  SysInfoExit,
  SysInfoMax
} SysInfoState_t;

typedef enum BootOptState_t_def {
  BootOptInit,
  BootOptWait,
  BootOptBootNow,
  BootOptReorder,
  BootOptExit,
  BootOptMax
} BootOptState_t;

typedef enum SetupConfState_t_def {
  SetupConfInit,
  SetupConfWait,
  SetupConfUpdateUsb,
  SetupConfUpdateNetwork,
  SetupConfUpdateSerialHint,
  SetupConfUpdateSerial,
  SetupConfDumpSerial,
  SetupConfDumpComplete,
  SetupConfExit,
  SetupConfMax
} SetupConfState_t;

#pragma pack (push, 1)

typedef struct {
<<<<<<< HEAD
  CHAR16    *KeyName;
  UINT8     KeyNameTextAttr;
  CHAR16    *Description;
  UINT8     DescriptionTextAttr;
  CHAR16    UnicodeChar;
  CHAR16    ScanCode;
  UINT32    EndState;
=======
  CONST CHAR16    *KeyName;
  UINT8           KeyNameTextAttr;
  CONST CHAR16    *Description;
  UINT8           DescriptionTextAttr;
  CHAR16          UnicodeChar;
  CHAR16          ScanCode;
  UINTN           EndState;
>>>>>>> a700b0ec
} ConfAppKeyOptions;

STATIC_ASSERT (sizeof (UINT32) == sizeof (ConfState_t), "sizeof (UINT32) does not match sizeof (enum) in this environment");

#pragma pack (pop)

/**
  Polling function for key that was pressed.

  @param[in]  EnableTimeOut     Flag indicating whether a timeout is needed to wait for key stroke.
  @param[in]  TimeOutInterval   Timeout specified to wait for key stroke, in the unit of 100ns.
  @param[out] KeyData           Return the key that was pressed.

  @retval EFI_SUCCESS     The operation was successful.
  @retval EFI_NOT_READY   The read key occurs without a keystroke.
  @retval EFI_TIMEOUT     If supplied, this will be returned if specified time interval has expired.
**/
EFI_STATUS
EFIAPI
PollKeyStroke (
  IN  BOOLEAN       EnableTimeOut,
  IN  UINTN         TimeOutInterval OPTIONAL,
  OUT EFI_KEY_DATA  *KeyData
  );

/**
  Helper function to print available options at the console.

  @param[in]  KeyOptions      Available key options supported by this state machine.
  @param[in]  OptionCount     The number of available options (including padding lines).

  @retval EFI_SUCCESS             The operation was successful.
  @retval EFI_INVALID_PARAMETER   The input pointer is NULL.
**/
EFI_STATUS
EFIAPI
PrintAvailableOptions (
  IN  CONST ConfAppKeyOptions  *KeyOptions,
  IN  UINTN                    OptionCount
  );

/**
  Helper function to wait for supported key options and transit state.

  @param[in]  KeyData       Keystroke read from ConIn.
  @param[in]  KeyOptions    Available key options supported by this state machine.
  @param[in]  OptionCount   The number of available options (including padding lines).
  @param[in]  State         Pointer to machine state intended to transit.

  @retval EFI_SUCCESS             The operation was successful.
  @retval EFI_INVALID_PARAMETER   The input pointer is NULL.
  @retval EFI_NOT_FOUND           The input keystroke is not supported by supplied KeyData.
**/
EFI_STATUS
EFIAPI
CheckSupportedOptions (
  IN  EFI_KEY_DATA             *KeyData,
  IN  CONST ConfAppKeyOptions  *KeyOptions,
  IN  UINTN                    OptionCount,
  IN  UINT32                   *State
  );

/**
  Function to request the main page to reset. This should be invoked before any
  subsystem return to main page.
**/
VOID
EFIAPI
ExitSubRoutine (
  VOID
  );

/**
  Helper function to clear screen and initialize the cursor position and color attributes.
**/
VOID
PrintScreenInit (
  VOID
  );

/**
  State machine for system information page. It will display fundamental information, including
  UEFI version, system time, DFCI identity and configuration settings.

  @retval EFI_SUCCESS           This iteration of state machine proceeds successfully.
  @retval Others                Failed to wait for valid keystrokes or application of
                                new configuration data failed.
**/
EFI_STATUS
EFIAPI
SysInfoMgr (
  VOID
  );

/**
  State machine for secure boot page. It will react to user input from keystroke
  to set selected secure boot option or go back to previous page.

  @retval EFI_SUCCESS           This iteration of state machine proceeds successfully.
  @retval Others                Failed to wait for valid keystrokes or failed to set
                                platform key to variable service.
**/
EFI_STATUS
EFIAPI
SecureBootMgr (
  VOID
  );

/**
  State machine for boot option page. It will react to user input from keystroke
  to boot to selected boot option or go back to previous page.

  @retval EFI_SUCCESS           This iteration of state machine proceeds successfully.
  @retval Others                Failed to wait for valid keystrokes. Failed boot will not
                                return error code but cause reboot directly.
**/
EFI_STATUS
EFIAPI
BootOptionMgr (
  VOID
  );

/**
  State machine for configuration setup. It will react to user keystroke to accept
  configuration data from selected option.

  @retval EFI_SUCCESS           This iteration of state machine proceeds successfully.
  @retval Others                Failed to wait for valid keystrokes or application of
                                new configuration data failed.
**/
EFI_STATUS
EFIAPI
SetupConfMgr (
  VOID
  );

extern EFI_SIMPLE_TEXT_INPUT_EX_PROTOCOL  *mSimpleTextInEx;
extern DFCI_SETTING_ACCESS_PROTOCOL       *mSettingAccess;
extern DFCI_AUTH_TOKEN                    mAuthToken;
extern DFCI_IDENTITY_MASK                 mIdMask;

#endif // CONF_APP_H_
<|MERGE_RESOLUTION|>--- conflicted
+++ resolved
@@ -1,218 +1,208 @@
-/** @file
-  Test driver header for internal interfaces and definitions.
-
-  Copyright (c) Microsoft Corporation.
-  SPDX-License-Identifier: BSD-2-Clause-Patent
-**/
-
-#ifndef CONF_APP_H_
-#define CONF_APP_H_
-
-#include <DfciSystemSettingTypes.h>
-#include <Protocol/DfciAuthentication.h>
-#include <Protocol/DfciSettingAccess.h>
-
-#define NO_TRANSITION_STATE  MAX_UINTN
-
-typedef enum ConfState_t_def {
-  MainInit,
-  MainWait,
-  SystemInfo,
-  SecureBoot,
-  BootOption,
-  SetupConf,
-  MainExit,
-  StateMax
-} ConfState_t;
-
-typedef enum SysInfoState_t_def {
-  SysInfoInit,
-  SysInfoWait,
-  SysInfoExit,
-  SysInfoMax
-} SysInfoState_t;
-
-typedef enum BootOptState_t_def {
-  BootOptInit,
-  BootOptWait,
-  BootOptBootNow,
-  BootOptReorder,
-  BootOptExit,
-  BootOptMax
-} BootOptState_t;
-
-typedef enum SetupConfState_t_def {
-  SetupConfInit,
-  SetupConfWait,
-  SetupConfUpdateUsb,
-  SetupConfUpdateNetwork,
-  SetupConfUpdateSerialHint,
-  SetupConfUpdateSerial,
-  SetupConfDumpSerial,
-  SetupConfDumpComplete,
-  SetupConfExit,
-  SetupConfMax
-} SetupConfState_t;
-
-#pragma pack (push, 1)
-
-typedef struct {
-<<<<<<< HEAD
-  CHAR16    *KeyName;
-  UINT8     KeyNameTextAttr;
-  CHAR16    *Description;
-  UINT8     DescriptionTextAttr;
-  CHAR16    UnicodeChar;
-  CHAR16    ScanCode;
-  UINT32    EndState;
-=======
-  CONST CHAR16    *KeyName;
-  UINT8           KeyNameTextAttr;
-  CONST CHAR16    *Description;
-  UINT8           DescriptionTextAttr;
-  CHAR16          UnicodeChar;
-  CHAR16          ScanCode;
-  UINTN           EndState;
->>>>>>> a700b0ec
-} ConfAppKeyOptions;
-
-STATIC_ASSERT (sizeof (UINT32) == sizeof (ConfState_t), "sizeof (UINT32) does not match sizeof (enum) in this environment");
-
-#pragma pack (pop)
-
-/**
-  Polling function for key that was pressed.
-
-  @param[in]  EnableTimeOut     Flag indicating whether a timeout is needed to wait for key stroke.
-  @param[in]  TimeOutInterval   Timeout specified to wait for key stroke, in the unit of 100ns.
-  @param[out] KeyData           Return the key that was pressed.
-
-  @retval EFI_SUCCESS     The operation was successful.
-  @retval EFI_NOT_READY   The read key occurs without a keystroke.
-  @retval EFI_TIMEOUT     If supplied, this will be returned if specified time interval has expired.
-**/
-EFI_STATUS
-EFIAPI
-PollKeyStroke (
-  IN  BOOLEAN       EnableTimeOut,
-  IN  UINTN         TimeOutInterval OPTIONAL,
-  OUT EFI_KEY_DATA  *KeyData
-  );
-
-/**
-  Helper function to print available options at the console.
-
-  @param[in]  KeyOptions      Available key options supported by this state machine.
-  @param[in]  OptionCount     The number of available options (including padding lines).
-
-  @retval EFI_SUCCESS             The operation was successful.
-  @retval EFI_INVALID_PARAMETER   The input pointer is NULL.
-**/
-EFI_STATUS
-EFIAPI
-PrintAvailableOptions (
-  IN  CONST ConfAppKeyOptions  *KeyOptions,
-  IN  UINTN                    OptionCount
-  );
-
-/**
-  Helper function to wait for supported key options and transit state.
-
-  @param[in]  KeyData       Keystroke read from ConIn.
-  @param[in]  KeyOptions    Available key options supported by this state machine.
-  @param[in]  OptionCount   The number of available options (including padding lines).
-  @param[in]  State         Pointer to machine state intended to transit.
-
-  @retval EFI_SUCCESS             The operation was successful.
-  @retval EFI_INVALID_PARAMETER   The input pointer is NULL.
-  @retval EFI_NOT_FOUND           The input keystroke is not supported by supplied KeyData.
-**/
-EFI_STATUS
-EFIAPI
-CheckSupportedOptions (
-  IN  EFI_KEY_DATA             *KeyData,
-  IN  CONST ConfAppKeyOptions  *KeyOptions,
-  IN  UINTN                    OptionCount,
-  IN  UINT32                   *State
-  );
-
-/**
-  Function to request the main page to reset. This should be invoked before any
-  subsystem return to main page.
-**/
-VOID
-EFIAPI
-ExitSubRoutine (
-  VOID
-  );
-
-/**
-  Helper function to clear screen and initialize the cursor position and color attributes.
-**/
-VOID
-PrintScreenInit (
-  VOID
-  );
-
-/**
-  State machine for system information page. It will display fundamental information, including
-  UEFI version, system time, DFCI identity and configuration settings.
-
-  @retval EFI_SUCCESS           This iteration of state machine proceeds successfully.
-  @retval Others                Failed to wait for valid keystrokes or application of
-                                new configuration data failed.
-**/
-EFI_STATUS
-EFIAPI
-SysInfoMgr (
-  VOID
-  );
-
-/**
-  State machine for secure boot page. It will react to user input from keystroke
-  to set selected secure boot option or go back to previous page.
-
-  @retval EFI_SUCCESS           This iteration of state machine proceeds successfully.
-  @retval Others                Failed to wait for valid keystrokes or failed to set
-                                platform key to variable service.
-**/
-EFI_STATUS
-EFIAPI
-SecureBootMgr (
-  VOID
-  );
-
-/**
-  State machine for boot option page. It will react to user input from keystroke
-  to boot to selected boot option or go back to previous page.
-
-  @retval EFI_SUCCESS           This iteration of state machine proceeds successfully.
-  @retval Others                Failed to wait for valid keystrokes. Failed boot will not
-                                return error code but cause reboot directly.
-**/
-EFI_STATUS
-EFIAPI
-BootOptionMgr (
-  VOID
-  );
-
-/**
-  State machine for configuration setup. It will react to user keystroke to accept
-  configuration data from selected option.
-
-  @retval EFI_SUCCESS           This iteration of state machine proceeds successfully.
-  @retval Others                Failed to wait for valid keystrokes or application of
-                                new configuration data failed.
-**/
-EFI_STATUS
-EFIAPI
-SetupConfMgr (
-  VOID
-  );
-
-extern EFI_SIMPLE_TEXT_INPUT_EX_PROTOCOL  *mSimpleTextInEx;
-extern DFCI_SETTING_ACCESS_PROTOCOL       *mSettingAccess;
-extern DFCI_AUTH_TOKEN                    mAuthToken;
-extern DFCI_IDENTITY_MASK                 mIdMask;
-
-#endif // CONF_APP_H_
+/** @file
+  Test driver header for internal interfaces and definitions.
+
+  Copyright (c) Microsoft Corporation.
+  SPDX-License-Identifier: BSD-2-Clause-Patent
+**/
+
+#ifndef CONF_APP_H_
+#define CONF_APP_H_
+
+#include <DfciSystemSettingTypes.h>
+#include <Protocol/DfciAuthentication.h>
+#include <Protocol/DfciSettingAccess.h>
+
+#define NO_TRANSITION_STATE  MAX_UINTN
+
+typedef enum ConfState_t_def {
+  MainInit,
+  MainWait,
+  SystemInfo,
+  SecureBoot,
+  BootOption,
+  SetupConf,
+  MainExit,
+  StateMax
+} ConfState_t;
+
+typedef enum SysInfoState_t_def {
+  SysInfoInit,
+  SysInfoWait,
+  SysInfoExit,
+  SysInfoMax
+} SysInfoState_t;
+
+typedef enum BootOptState_t_def {
+  BootOptInit,
+  BootOptWait,
+  BootOptBootNow,
+  BootOptReorder,
+  BootOptExit,
+  BootOptMax
+} BootOptState_t;
+
+typedef enum SetupConfState_t_def {
+  SetupConfInit,
+  SetupConfWait,
+  SetupConfUpdateUsb,
+  SetupConfUpdateNetwork,
+  SetupConfUpdateSerialHint,
+  SetupConfUpdateSerial,
+  SetupConfDumpSerial,
+  SetupConfDumpComplete,
+  SetupConfExit,
+  SetupConfMax
+} SetupConfState_t;
+
+#pragma pack (push, 1)
+
+typedef struct {
+  CONST CHAR16    *KeyName;
+  UINT8           KeyNameTextAttr;
+  CONST CHAR16    *Description;
+  UINT8           DescriptionTextAttr;
+  CHAR16          UnicodeChar;
+  CHAR16          ScanCode;
+  UINT32    EndState;
+} ConfAppKeyOptions;
+
+STATIC_ASSERT (sizeof (UINT32) == sizeof (ConfState_t), "sizeof (UINT32) does not match sizeof (enum) in this environment");
+
+#pragma pack (pop)
+
+/**
+  Polling function for key that was pressed.
+
+  @param[in]  EnableTimeOut     Flag indicating whether a timeout is needed to wait for key stroke.
+  @param[in]  TimeOutInterval   Timeout specified to wait for key stroke, in the unit of 100ns.
+  @param[out] KeyData           Return the key that was pressed.
+
+  @retval EFI_SUCCESS     The operation was successful.
+  @retval EFI_NOT_READY   The read key occurs without a keystroke.
+  @retval EFI_TIMEOUT     If supplied, this will be returned if specified time interval has expired.
+**/
+EFI_STATUS
+EFIAPI
+PollKeyStroke (
+  IN  BOOLEAN       EnableTimeOut,
+  IN  UINTN         TimeOutInterval OPTIONAL,
+  OUT EFI_KEY_DATA  *KeyData
+  );
+
+/**
+  Helper function to print available options at the console.
+
+  @param[in]  KeyOptions      Available key options supported by this state machine.
+  @param[in]  OptionCount     The number of available options (including padding lines).
+
+  @retval EFI_SUCCESS             The operation was successful.
+  @retval EFI_INVALID_PARAMETER   The input pointer is NULL.
+**/
+EFI_STATUS
+EFIAPI
+PrintAvailableOptions (
+  IN  CONST ConfAppKeyOptions  *KeyOptions,
+  IN  UINTN                    OptionCount
+  );
+
+/**
+  Helper function to wait for supported key options and transit state.
+
+  @param[in]  KeyData       Keystroke read from ConIn.
+  @param[in]  KeyOptions    Available key options supported by this state machine.
+  @param[in]  OptionCount   The number of available options (including padding lines).
+  @param[in]  State         Pointer to machine state intended to transit.
+
+  @retval EFI_SUCCESS             The operation was successful.
+  @retval EFI_INVALID_PARAMETER   The input pointer is NULL.
+  @retval EFI_NOT_FOUND           The input keystroke is not supported by supplied KeyData.
+**/
+EFI_STATUS
+EFIAPI
+CheckSupportedOptions (
+  IN  EFI_KEY_DATA             *KeyData,
+  IN  CONST ConfAppKeyOptions  *KeyOptions,
+  IN  UINTN                    OptionCount,
+  IN  UINT32                   *State
+  );
+
+/**
+  Function to request the main page to reset. This should be invoked before any
+  subsystem return to main page.
+**/
+VOID
+EFIAPI
+ExitSubRoutine (
+  VOID
+  );
+
+/**
+  Helper function to clear screen and initialize the cursor position and color attributes.
+**/
+VOID
+PrintScreenInit (
+  VOID
+  );
+
+/**
+  State machine for system information page. It will display fundamental information, including
+  UEFI version, system time, DFCI identity and configuration settings.
+
+  @retval EFI_SUCCESS           This iteration of state machine proceeds successfully.
+  @retval Others                Failed to wait for valid keystrokes or application of
+                                new configuration data failed.
+**/
+EFI_STATUS
+EFIAPI
+SysInfoMgr (
+  VOID
+  );
+
+/**
+  State machine for secure boot page. It will react to user input from keystroke
+  to set selected secure boot option or go back to previous page.
+
+  @retval EFI_SUCCESS           This iteration of state machine proceeds successfully.
+  @retval Others                Failed to wait for valid keystrokes or failed to set
+                                platform key to variable service.
+**/
+EFI_STATUS
+EFIAPI
+SecureBootMgr (
+  VOID
+  );
+
+/**
+  State machine for boot option page. It will react to user input from keystroke
+  to boot to selected boot option or go back to previous page.
+
+  @retval EFI_SUCCESS           This iteration of state machine proceeds successfully.
+  @retval Others                Failed to wait for valid keystrokes. Failed boot will not
+                                return error code but cause reboot directly.
+**/
+EFI_STATUS
+EFIAPI
+BootOptionMgr (
+  VOID
+  );
+
+/**
+  State machine for configuration setup. It will react to user keystroke to accept
+  configuration data from selected option.
+
+  @retval EFI_SUCCESS           This iteration of state machine proceeds successfully.
+  @retval Others                Failed to wait for valid keystrokes or application of
+                                new configuration data failed.
+**/
+EFI_STATUS
+EFIAPI
+SetupConfMgr (
+  VOID
+  );
+
+extern EFI_SIMPLE_TEXT_INPUT_EX_PROTOCOL  *mSimpleTextInEx;
+extern DFCI_SETTING_ACCESS_PROTOCOL       *mSettingAccess;
+extern DFCI_AUTH_TOKEN                    mAuthToken;
+extern DFCI_IDENTITY_MASK                 mIdMask;
+
+#endif // CONF_APP_H_