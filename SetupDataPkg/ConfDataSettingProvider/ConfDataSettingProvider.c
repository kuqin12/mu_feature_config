--- conflicted
+++ resolved
@@ -1,1158 +1,645 @@
-/** @file
-  Settings provider driver to register configuration data setter and getters.
-
-  Copyright (c) 2017 - 2020, Intel Corporation. All rights reserved.<BR>
-  Copyright (c) Microsoft Corporation.
-  SPDX-License-Identifier: BSD-2-Clause-Patent
-**/
-
-#include <Uefi.h>
-#include <DfciSystemSettingTypes.h>
-#include <Guid/MuVarPolicyFoundationDxe.h>
-#include <Pi/PiFirmwareFile.h>
-
-#include <Protocol/DfciSettingsProvider.h>
-#include <Protocol/VariablePolicy.h>
-
-#include <Library/DebugLib.h>
-#include <Library/PcdLib.h>
-#include <Library/PrintLib.h>
-#include <Library/UefiLib.h>
-#include <Library/DxeServicesLib.h>
-#include <Library/ConfigDataLib.h>
-#include <Library/BaseMemoryLib.h>
-#include <Library/MemoryAllocationLib.h>
-#include <Library/UefiBootServicesTableLib.h>
-#include <Library/UefiRuntimeServicesTableLib.h>
-#include <Library/ConfigBlobBaseLib.h>
-#include <Library/VariablePolicyHelperLib.h>
-<<<<<<< HEAD
-#include <Library/SafeIntLib.h>
-=======
->>>>>>> 89c08d80
-#include <Library/ConfigVariableListLib.h>
-
-DFCI_SETTING_PROVIDER_SUPPORT_PROTOCOL  *mSettingProviderProtocol = NULL;
-EDKII_VARIABLE_POLICY_PROTOCOL          *mVariablePolicy          = NULL;
-
-/**
-<<<<<<< HEAD
-=======
-  Find and return the default value of a setting from UEFI FV.
-
-  @param ValueSize      IN=Size of location to store value
-                        OUT=Size of value stored
-  @param Value          Output parameter for the settings default value.
-                        The type and size is based on the provider type
-                        and must be allocated by the caller.
-
-  @retval EFI_SUCCESS           If the default could be returned.
-  @retval EFI_BUFFER_TOO_SMALL  If the ValueSize on input is too small
-  @retval ERROR                 Error
-**/
-EFI_STATUS
-GetDefaultConfigDataBin (
-  IN OUT  UINTN  *ValueSize,
-  OUT     UINT8  *Value
-  )
-{
-  UINTN       DataSize = 0;
-  VOID        *Data    = NULL;
-  EFI_STATUS  Status;
-
-  // Then populate the slot with default one from FV.
-  Status = GetSectionFromAnyFv (
-             &gSetupConfigPolicyVariableGuid,
-             EFI_SECTION_RAW,
-             0,
-             (VOID **)&Data,
-             &DataSize
-             );
-  if (EFI_ERROR (Status)) {
-    DEBUG ((DEBUG_ERROR, "%a Failed to get default settings (%r)\n", __FUNCTION__, Status));
-    goto Exit;
-  }
-
-  if (DataSize > *ValueSize) {
-    Status = EFI_BUFFER_TOO_SMALL;
-    goto Exit;
-  } else {
-    CopyMem (Value, Data, DataSize);
-  }
-
-Exit:
-  if (Data != NULL) {
-    FreePool (Data);
-  }
-
-  *ValueSize = DataSize;
-  return Status;
-}
-
-/**
-  Get the default value of configuration settings from UEFI FV.
-  This getter will serialize default configuration setting
-  to printable strings to be used in Config App.
-
-  @param This           Setting Provider
-  @param ValueSize      IN=Size of location to store value
-                        OUT=Size of value stored
-  @param Value          Output parameter for the settings default value.
-                        The type and size is based on the provider type
-                        and must be allocated by the caller.
-
-  @retval EFI_SUCCESS           If the default could be returned.
-  @retval EFI_BUFFER_TOO_SMALL  If the ValueSize on input is too small
-  @retval ERROR                 Error
-**/
-EFI_STATUS
-EFIAPI
-ConfDataGetDefault (
-  IN  CONST DFCI_SETTING_PROVIDER  *This,
-  IN  OUT   UINTN                  *ValueSize,
-  OUT       UINT8                  *Value
-  )
-{
-  EFI_STATUS  Status;
-
-  if ((This == NULL) || (This->Id == NULL) || (ValueSize == NULL) || ((*ValueSize != 0) && (Value == NULL))) {
-    return EFI_INVALID_PARAMETER;
-  }
-
-  if (0 != AsciiStrnCmp (This->Id, DFCI_OEM_SETTING_ID__CONF, DFCI_MAX_ID_LEN)) {
-    DEBUG ((DEBUG_ERROR, "%a was called with incorrect Provider Id (%a)\n", __FUNCTION__, This->Id));
-    return EFI_UNSUPPORTED;
-  }
-
-  Status = GetDefaultConfigDataBin (ValueSize, Value);
-  return Status;
-}
-
-/**
-  Get the full setting in binary from FV.
-
-  @param This       Setting Provider
-  @param ValueSize  IN=Size of location to store value
-                    OUT=Size of value stored
-  @param Value      Output parameter for the setting value.
-                    The type and size is based on the provider type
-                    and must be allocated by the caller.
-  @retval EFI_SUCCESS           If setting could be retrieved.
-  @retval EFI_BUFFER_TOO_SMALL  If the ValueSize on input is too small
-  @retval ERROR                 Error
-**/
-EFI_STATUS
-EFIAPI
-ConfDataGet (
-  IN CONST DFCI_SETTING_PROVIDER  *This,
-  IN OUT   UINTN                  *ValueSize,
-  OUT      UINT8                  *Value
-  )
-{
-  if ((This == NULL) || (This->Id == NULL) || (ValueSize == NULL)) {
-    return EFI_INVALID_PARAMETER;
-  }
-
-  if (0 != AsciiStrnCmp (This->Id, DFCI_OEM_SETTING_ID__CONF, DFCI_MAX_ID_LEN)) {
-    DEBUG ((DEBUG_ERROR, "%a was called with incorrect Provider Id (0x%X)\n", __FUNCTION__, This->Id));
-    return EFI_UNSUPPORTED;
-  }
-
-  // This operation is not supported
-  return ConfDataGetDefault (This, ValueSize, Value);
-}
-
-// Helper functions to set a per-tag based data
-STATIC
-EFI_STATUS
-EFIAPI
-SetSingleConfigData (
-  UINT32  Tag,
-  VOID    *Buffer,
-  UINTN   BufferSize
-  )
-{
-  CHAR16      *TempUnicodeId;
-  UINTN       Size;
-  EFI_STATUS  Status;
-
-  Size          = sizeof (SINGLE_SETTING_PROVIDER_START) + 2 * sizeof (Tag);
-  TempUnicodeId = AllocatePool (Size * 2);
-  if (TempUnicodeId == NULL) {
-    DEBUG ((DEBUG_ERROR, "Failed to allocate buffer for ID 0x%x.\n", Tag));
-    Status = EFI_OUT_OF_RESOURCES;
-    goto Exit;
-  }
-
-  UnicodeSPrintAsciiFormat (TempUnicodeId, Size * 2, SINGLE_SETTING_PROVIDER_TEMPLATE, Tag);
-
-  Status = gRT->SetVariable (TempUnicodeId, &gSetupConfigPolicyVariableGuid, CDATA_NV_VAR_ATTR, BufferSize, Buffer);
-
-Exit:
-  if (TempUnicodeId != NULL) {
-    FreePool (TempUnicodeId);
-  }
-
-  return Status;
-}
-
-/**
-  Set new configuration value to variable storage.
-
-  @param This      Provider Setting
-  @param Value     a pointer to a datatype defined by the Type for this setting.
-  @param ValueSize Size of the data for this setting.
-  @param Flags     Informational Flags passed to the SET and/or Returned as a result of the set
-
-  @retval EFI_SUCCESS If setting could be set.  Check flags for other info (reset required, etc)
-  @retval Error       Setting not set.
-**/
-EFI_STATUS
-EFIAPI
-ConfDataSet (
-  IN  CONST DFCI_SETTING_PROVIDER  *This,
-  IN        UINTN                  ValueSize,
-  IN  CONST UINT8                  *Value,
-  OUT DFCI_SETTING_FLAGS           *Flags
-  )
-{
-  EFI_STATUS  Status = EFI_SUCCESS;
-
-  if ((This == NULL) || (This->Id == NULL) || (Flags == NULL) || (Value == NULL)) {
-    return EFI_INVALID_PARAMETER;
-  }
-
-  *Flags = 0;
-
-  if (0 != AsciiStrnCmp (This->Id, DFCI_OEM_SETTING_ID__CONF, DFCI_MAX_ID_LEN)) {
-    DEBUG ((DEBUG_ERROR, "ConfDataSet was called with incorrect Provider Id (%a)\n", This->Id));
-    return EFI_UNSUPPORTED;
-  }
-
-  Status = IterateConfData (Value, SetSingleConfigData);
-  if (!EFI_ERROR (Status)) {
-    *Flags |= DFCI_SETTING_FLAGS_OUT_REBOOT_REQUIRED;
-  }
-
-  return Status;
-}
-
-/**
-  Set configuration to default value from UEFI FV.
-
-  @param This          Setting Provider protocol
-
-  @retval EFI_SUCCESS  default set
-  @retval ERROR        Error
-**/
-EFI_STATUS
-EFIAPI
-ConfDataSetDefault (
-  IN  CONST DFCI_SETTING_PROVIDER  *This
-  )
-{
-  EFI_STATUS  Status;
-  UINTN       Size  = 0;
-  VOID        *Data = NULL;
-
-  if ((This == NULL) || (This->Id == NULL)) {
-    return EFI_INVALID_PARAMETER;
-  }
-
-  if (0 != AsciiStrnCmp (This->Id, DFCI_OEM_SETTING_ID__CONF, DFCI_MAX_ID_LEN)) {
-    DEBUG ((DEBUG_ERROR, "%a was called with incorrect Provider Id (%a)\n", __FUNCTION__, This->Id));
-    return EFI_UNSUPPORTED;
-  }
-
-  Size   = 0;
-  Status = GetDefaultConfigDataBin (&Size, Data);
-  if (Status != EFI_BUFFER_TOO_SMALL) {
-    goto Done;
-  }
-
-  Data = AllocatePool (Size);
-  if (Data == NULL) {
-    Status = EFI_OUT_OF_RESOURCES;
-    goto Done;
-  }
-
-  Status = GetDefaultConfigDataBin (&Size, Data);
-  if (EFI_ERROR (Status)) {
-    goto Done;
-  }
-
-  Status = IterateConfData (Data, SetSingleConfigData);
-
-Done:
-  if (Data != NULL) {
-    FreePool (Data);
-  }
-
-  return Status;
-}
-
-DFCI_SETTING_PROVIDER  mSettingsProvider = {
-  DFCI_OEM_SETTING_ID__CONF,
-  DFCI_SETTING_TYPE_BINARY,
-  DFCI_SETTING_FLAGS_OUT_REBOOT_REQUIRED,
-  (DFCI_SETTING_PROVIDER_SET)ConfDataSet,
-  (DFCI_SETTING_PROVIDER_GET)ConfDataGet,
-  (DFCI_SETTING_PROVIDER_GET_DEFAULT)ConfDataGetDefault,
-  (DFCI_SETTING_PROVIDER_SET_DEFAULT)ConfDataSetDefault
-};
-
-/**
-  Set new runtime value to variable storage.
-
-  @param This      Provider Setting
-  @param Value     a pointer to the variable list
-  @param ValueSize Size of the data for this setting.
-  @param Flags     Informational Flags passed to the SET and/or Returned as a result of the set
-
-  @retval EFI_SUCCESS If setting could be set.  Check flags for other info (reset required, etc)
-  @retval Error       Setting not set.
-**/
-EFI_STATUS
-EFIAPI
-RuntimeDataSet (
-  IN  CONST DFCI_SETTING_PROVIDER  *This,
-  IN        UINTN                  ValueSize,
-  IN  CONST UINT8                  *Value,
-  OUT DFCI_SETTING_FLAGS           *Flags
-  )
-{
-  EFI_STATUS           Status   = EFI_SUCCESS;
-  CHAR16               *VarName = NULL;
-  CHAR16               *name;
-  EFI_GUID             *Guid;
-  UINT32               Attributes;
-  CHAR8                *Data;
-  UINT32               CRC32;
-  UINT32               LenToCRC32;
-  UINT32               CalcCRC32 = 0;
-  CONFIG_VAR_LIST_HDR  *VarList;
-  UINT32               ListIndex = 0;
-
-  if ((This == NULL) || (This->Id == NULL) || (Flags == NULL) || (Value == NULL)) {
-    return EFI_INVALID_PARAMETER;
-  }
-
-  *Flags = 0;
-
-  if (0 != AsciiStrnCmp (This->Id, DFCI_OEM_SETTING_ID__RUNTIME, DFCI_MAX_ID_LEN)) {
-    DEBUG ((DEBUG_ERROR, "RuntimeDataSet was called with incorrect Provider Id (%a)\n", This->Id));
-    return EFI_UNSUPPORTED;
-  }
-
-  while (ListIndex < ValueSize) {
-    // index into variable list
-    VarList = (CONFIG_VAR_LIST_HDR *)(Value + ListIndex);
-
-    if (ListIndex + sizeof (*VarList) + VarList->NameSize + VarList->DataSize + sizeof (*Guid) +
-        sizeof (Attributes) + sizeof (CRC32) > ValueSize)
-    {
-      // the NameSize and DataSize have bad values and are pushing us past the end of the binary
-      DEBUG ((DEBUG_ERROR, "Runtime Settings had bad NameSize or DataSize, unable to process all settings\n"));
-      break;
-    }
-
-    /*
-     * Var List is in DmpStore format:
-     *
-     *  struct {
-     *    CONFIG_VAR_LIST_HDR VarList;
-     *    CHAR16 Name[VarList->NameSize/2];
-     *    EFI_GUID Guid;
-     *    UINT32 Attributes;
-     *    CHAR8 Data[VarList->DataSize];
-     *    UINT32 CRC32; // CRC32 of all bytes from VarList to end of Data
-     *  }
-     */
-    name       = (CHAR16 *)(VarList + 1);
-    Guid       = (EFI_GUID *)((CHAR8 *)name + VarList->NameSize);
-    Attributes = *(UINT32 *)(Guid + 1);
-    Data       = (CHAR8 *)Guid + sizeof (*Guid) + sizeof (Attributes);
-    CRC32      = *(UINT32 *)(Data + VarList->DataSize);
-    LenToCRC32 = sizeof (*VarList) + VarList->NameSize + VarList->DataSize + sizeof (*Guid) + sizeof (Attributes);
-
-    // on next iteration, skip past this variable
-    ListIndex += LenToCRC32 + sizeof (CRC32);
-
-    // validate CRC32
-    CalcCRC32 = CalculateCrc32 (VarList, LenToCRC32);
-
-    if (CalcCRC32 != CRC32) {
-      // CRC didn't match, drop this variable, continue to the next
-      DEBUG ((DEBUG_ERROR, "DFCI Runtime Settings Provider failed CRC check, skipping applying setting: %s Status: %r \
-      Received CRC32: %u Calculated CRC32: %u\n", name, Status, CRC32, CalcCRC32));
-      continue;
-    }
-
-    VarName = AllocatePool (VarList->NameSize);
-    if (VarName == NULL) {
-      Status = EFI_OUT_OF_RESOURCES;
-      return Status;
-    }
-
-    // Copy non-16 bit aligned name to VarName, not using StrCpyS functions as they assert on non-16 bit alignment
-    CopyMem (VarName, name, VarList->NameSize);
-
-    // write variable directly to var storage
-    Status = gRT->SetVariable (
-                    VarName,
-                    Guid,
-                    Attributes,
-                    VarList->DataSize,
-                    Data
-                    );
-
-    if (EFI_ERROR (Status)) {
-      // failed to set variable, continue to try with other variables
-      DEBUG ((DEBUG_ERROR, "Failed to set Runtime Setting %s, continuing to try next variables\n", VarName));
-    }
-
-    FreePool (VarName);
-  }
-
-  return Status;
-}
-
-/**
-  It is not supported to get the full Runtime Setting list. Instead,
-  each individual Runtime Settings Provider can fetch the setting.
-
-  @param This       Setting Provider
-  @param ValueSize  IN=Size of location to store value
-                    OUT=Size of value stored
-  @param Value      Output parameter for the setting value.
-                    The type and size is based on the provider type
-                    and must be allocated by the caller.
-  @retval EFI_UNSUPPORTED   This is not supported for Runtime Settings
-**/
-EFI_STATUS
-EFIAPI
-RuntimeDataGet (
-  IN CONST DFCI_SETTING_PROVIDER  *This,
-  IN OUT   UINTN                  *ValueSize,
-  OUT      UINT8                  *Value
-  )
-{
-  return EFI_UNSUPPORTED;
-}
-
-/**
-  Default values of Runtime Settings are not supported.
-
-  @param This           Setting Provider
-  @param ValueSize      IN=Size of location to store value
-                        OUT=Size of value stored
-  @param Value          Output parameter for the settings default value.
-                        The type and size is based on the provider type
-                        and must be allocated by the caller.
-
-  @retval EFI_UNSUPPORTED           This is not supported for Runtime Settings
-**/
-EFI_STATUS
-EFIAPI
-RuntimeDataGetDefault (
-  IN  CONST DFCI_SETTING_PROVIDER  *This,
-  IN  OUT   UINTN                  *ValueSize,
-  OUT       UINT8                  *Value
-  )
-{
-  return EFI_UNSUPPORTED;
-}
-
-/**
-  It is not supported to get the full Runtime Setting list. Instead,
-  each individual Runtime Settings Provider can fetch the setting.
-
-  @param This          Setting Provider protocol
-
-  @retval EFI_UNSUPPORTED         This is not supported for Runtime Settings
-**/
-EFI_STATUS
-EFIAPI
-RuntimeDataSetDefault (
-  IN  CONST DFCI_SETTING_PROVIDER  *This
-  )
-{
-  return EFI_UNSUPPORTED;
-}
-
-DFCI_SETTING_PROVIDER  mRuntimeSettingsProvider = {
-  DFCI_OEM_SETTING_ID__RUNTIME,
-  DFCI_SETTING_TYPE_BINARY,
-  DFCI_SETTING_FLAGS_OUT_REBOOT_REQUIRED,
-  (DFCI_SETTING_PROVIDER_SET)RuntimeDataSet,
-  (DFCI_SETTING_PROVIDER_GET)RuntimeDataGet,
-  (DFCI_SETTING_PROVIDER_GET_DEFAULT)RuntimeDataGetDefault,
-  (DFCI_SETTING_PROVIDER_SET_DEFAULT)RuntimeDataSetDefault
-};
-
-/*
-  Helper function extract tag ID from single setting provider ID.
-
-  @param IdString       Setting Provider ID, should be in the format
-                        SINGLE_SETTING_PROVIDER_TEMPLATE
-  @param TagId          Pointer to hold extracted TagId value in the
-                        IdString.
-
-  @retval EFI_SUCCESS             Tag ID extracted.
-  @retval EFI_INVALID_PARAMETER   Input ID string does not match template,
-                                  or the
-*/
-EFI_STATUS
-GetTagIdFromDfciId (
-  IN  DFCI_SETTING_ID_STRING  IdString,
-  OUT UINT32                  *TagId
-  )
-{
-  UINT32  Temp;
-  UINTN   Offset;
-  CHAR8   Char;
-  UINTN   TotalSize = sizeof (SINGLE_SETTING_PROVIDER_START) + sizeof (UINT32) * 2;
-
-  if ((TagId == NULL) ||
-      (IdString == NULL) ||
-      (AsciiStrSize (IdString) != TotalSize) ||
-      !CompareMem (IdString, SINGLE_SETTING_PROVIDER_START, sizeof (SINGLE_SETTING_PROVIDER_START)))
-  {
-    return EFI_INVALID_PARAMETER;
-  }
-
-  // Till here, we know that we have 8 bytes left to process
-  Offset = sizeof (SINGLE_SETTING_PROVIDER_START) - 1;
-
-  Temp = 0;
-  while (Offset < (TotalSize - 1)) {
-    Char = IdString[Offset];
-    if ((Char >= 'A') && (Char <= 'F')) {
-      Temp = (Temp << 4) + (Char - 'A' + 0x0A);
-    } else if ((Char >= '0') && (Char <= '9')) {
-      Temp = (Temp << 4) + (Char - '0');
-    } else {
-      // Do not support other characters from here...
-      return EFI_INVALID_PARAMETER;
-    }
-
-    Offset++;
-  }
-
-  *TagId = (UINT32)Temp;
-
-  return EFI_SUCCESS;
-}
-
-/**
->>>>>>> 89c08d80
-  Set configuration to default value from UEFI FV.
-
-  @param This          Setting Provider protocol
-
-  @retval EFI_SUCCESS  default set
-  @retval ERROR        Error
-**/
-EFI_STATUS
-EFIAPI
-SingleConfDataSetDefault (
-  IN  CONST DFCI_SETTING_PROVIDER  *This
-  )
-{
-  EFI_STATUS             Status;
-  CONFIG_VAR_LIST_ENTRY  VarListEntry;
-
-  ZeroMem (&VarListEntry, sizeof (CONFIG_VAR_LIST_ENTRY));
-
-  if ((This == NULL) || (This->Id == NULL)) {
-    Status = EFI_INVALID_PARAMETER;
-    goto Done;
-  }
-
-  Status = QuerySingleActiveConfigAsciiVarList (This->Id, &VarListEntry);
-  if (EFI_ERROR (Status)) {
-    goto Done;
-  }
-
-  Status = gRT->SetVariable (
-                  VarListEntry.Name,
-                  &VarListEntry.Guid,
-                  VarListEntry.Attributes,
-                  VarListEntry.DataSize,
-                  VarListEntry.Data
-                  );
-
-Done:
-  if (VarListEntry.Name != NULL) {
-    FreePool (VarListEntry.Name);
-  }
-
-  if (VarListEntry.Data != NULL) {
-    FreePool (VarListEntry.Data);
-  }
-
-  return Status;
-}
-
-/**
-  Get the default value of a single setting from UEFI FV.
-  This getter will serialize default configuration setting
-  to printable strings to be used in Config App.
-
-  @param This           Setting Provider
-  @param ValueSize      IN=Size of location to store value
-                        OUT=Size of value stored
-  @param Value          Output parameter for the settings default value.
-                        The type and size is based on the provider type
-                        and must be allocated by the caller.
-
-  @retval EFI_SUCCESS           If the default could be returned.
-  @retval EFI_BUFFER_TOO_SMALL  If the ValueSize on input is too small
-  @retval ERROR                 Error
-**/
-EFI_STATUS
-EFIAPI
-SingleConfDataGetDefault (
-  IN  CONST DFCI_SETTING_PROVIDER  *This,
-  IN  OUT   UINTN                  *ValueSize,
-  OUT       UINT8                  *Value
-  )
-{
-  EFI_STATUS             Status;
-  CONFIG_VAR_LIST_ENTRY  VarListEntry;
-  UINTN                  NeededSize;
-  RUNTIME_VAR_LIST_HDR   VarListHdr;
-  UINTN                  Offset;
-
-  ZeroMem (&VarListEntry, sizeof (CONFIG_VAR_LIST_ENTRY));
-
-  if ((This == NULL) || (This->Id == NULL) || (ValueSize == NULL) || ((*ValueSize != 0) && (Value == NULL))) {
-    Status = EFI_INVALID_PARAMETER;
-    goto Done;
-  }
-
-  Status = QuerySingleActiveConfigAsciiVarList (This->Id, &VarListEntry);
-  if (EFI_ERROR (Status)) {
-    goto Done;
-  }
-
-  /*
-    * Var List is in DmpStore format:
-    *
-    *  struct {
-    *    RUNTIME_VAR_LIST_HDR VarList;
-    *    CHAR16 Name[VarList->NameSize/2];
-    *    EFI_GUID Guid;
-    *    UINT32 Attributes;
-    *    CHAR8 Data[VarList->DataSize];
-    *    UINT32 CRC32; // CRC32 of all bytes from VarList to end of Data
-    *  }
-    */
-
-  VarListHdr.NameSize = (UINT32)((StrnLenS (VarListEntry.Name, DFCI_MAX_ID_LEN) + 1) * sizeof (CHAR16));
-  VarListHdr.DataSize = VarListEntry.DataSize;
-
-  NeededSize = sizeof (VarListHdr) + VarListHdr.NameSize + VarListHdr.DataSize + sizeof (VarListEntry.Guid) +
-               sizeof (VarListEntry.Attributes) + sizeof (UINT32);
-
-  if (NeededSize > *ValueSize) {
-    *ValueSize = NeededSize;
-    Status     = EFI_BUFFER_TOO_SMALL;
-    goto Done;
-  }
-
-  Offset = 0;
-  // Header
-  CopyMem (Value, &VarListHdr, sizeof (VarListHdr));
-  Offset += sizeof (VarListHdr);
-
-  // Name
-  CopyMem (Value + Offset, VarListEntry.Name, VarListHdr.NameSize);
-  Offset += VarListHdr.NameSize;
-
-  // Guid
-  CopyMem (Value + Offset, &VarListEntry.Guid, sizeof (VarListEntry.Guid));
-  Offset += sizeof (VarListEntry.Guid);
-
-  // Attributes
-  CopyMem (Value + Offset, &VarListEntry.Attributes, sizeof (VarListEntry.Attributes));
-  Offset += sizeof (VarListEntry.Attributes);
-
-  // Data
-  CopyMem (Value + Offset, VarListEntry.Data, sizeof (VarListEntry.DataSize));
-  Offset += VarListHdr.DataSize;
-
-  // CRC32
-  *(UINT32 *)(Value + Offset) = CalculateCrc32 (Value, Offset);
-  Offset                     += sizeof (UINT32);
-
-  // They should still match in size...
-  ASSERT (Offset == NeededSize);
-
-Done:
-  if (VarListEntry.Name != NULL) {
-    FreePool (VarListEntry.Name);
-  }
-
-  if (VarListEntry.Data != NULL) {
-    FreePool (VarListEntry.Data);
-  }
-
-  return Status;
-}
-
-/**
-  Set new configuration value to variable storage.
-
-  @param This      Provider Setting
-  @param Value     a pointer to a datatype defined by the Type for this setting.
-  @param ValueSize Size of the data for this setting.
-  @param Flags     Informational Flags passed to the SET and/or Returned as a result of the set
-
-  @retval EFI_SUCCESS If setting could be set.  Check flags for other info (reset required, etc)
-  @retval Error       Setting not set.
-**/
-EFI_STATUS
-EFIAPI
-SingleConfDataSet (
-  IN  CONST DFCI_SETTING_PROVIDER  *This,
-  IN        UINTN                  ValueSize,
-  IN  CONST UINT8                  *Value,
-  OUT DFCI_SETTING_FLAGS           *Flags
-  )
-{
-  EFI_STATUS             Status;
-  UINTN                  Offset;
-  UINTN                  DataOffset;
-  UINTN                  NeededSize;
-  UINT32                 CRC32;
-  RUNTIME_VAR_LIST_HDR   *VarListHdr;
-  CONFIG_VAR_LIST_ENTRY  VarListEntry;
-
-  ZeroMem (&VarListEntry, sizeof (CONFIG_VAR_LIST_ENTRY));
-
-  if ((This == NULL) || (This->Id == NULL) || (Value == NULL) || (ValueSize == 0) || (Flags == NULL)) {
-    Status = EFI_INVALID_PARAMETER;
-    goto Done;
-  }
-
-  Status = QuerySingleActiveConfigAsciiVarList (This->Id, &VarListEntry);
-  if (EFI_ERROR (Status)) {
-    goto Done;
-  }
-
-  /*
-   * Var List is in DmpStore format:
-   *
-   *  struct {
-   *    RUNTIME_VAR_LIST_HDR VarList;
-   *    CHAR16 Name[VarList->NameSize/2];
-   *    EFI_GUID Guid;
-   *    UINT32 Attributes;
-   *    CHAR8 Data[VarList->DataSize];
-   *    UINT32 CRC32; // CRC32 of all bytes from VarList to end of Data
-   *  }
-   */
-
-  VarListHdr = (RUNTIME_VAR_LIST_HDR *)Value;
-  NeededSize = sizeof (*VarListHdr) + VarListHdr->NameSize + VarListHdr->DataSize + sizeof (VarListEntry.Guid) +
-               sizeof (VarListEntry.Attributes) + sizeof (CRC32);
-
-  if (NeededSize > ValueSize) {
-    DEBUG ((DEBUG_ERROR, "%a Incoming data does not contain enough bytes 0x%x vs. 0x%x!", __FUNCTION__, NeededSize, ValueSize));
-    Status = EFI_INVALID_PARAMETER;
-    goto Done;
-  }
-
-  Offset = sizeof (RUNTIME_VAR_LIST_HDR);
-  // Sanity check here to make sure the incoming blob is in parity with active config list
-  if (StrCmp (VarListEntry.Name, (CHAR16 *)(Value + Offset))) {
-    // Name string mismatch, bail...
-    DEBUG ((DEBUG_ERROR, "%a Name mismatches with %s vs. %s!", __FUNCTION__, VarListEntry.Name, (CHAR16 *)(Value + Offset)));
-    Status = EFI_INVALID_PARAMETER;
-    goto Done;
-  }
-
-  Offset += VarListHdr->NameSize;
-  if (CompareMem (&VarListEntry.Guid, Value + Offset, sizeof (EFI_GUID))) {
-    // Guid mismatch, bail...
-    DEBUG ((DEBUG_ERROR, "%a GUID mismatches with %g vs. %g!", __FUNCTION__, &VarListEntry.Guid, Value + Offset));
-    Status = EFI_INVALID_PARAMETER;
-    goto Done;
-  }
-
-  Offset += sizeof (EFI_GUID);
-  if (VarListEntry.Attributes != *(UINT32 *)(Value + Offset)) {
-    // Attribute mismatch, bail...
-    DEBUG ((DEBUG_ERROR, "%a Attribute mismatches with 0x%x vs. 0x%x!", __FUNCTION__, VarListEntry.Attributes, *(UINT32 *)(Value + Offset)));
-    Status = EFI_INVALID_PARAMETER;
-    goto Done;
-  }
-
-  Offset += sizeof (VarListEntry.Attributes);
-  if (VarListHdr->DataSize < VarListEntry.DataSize) {
-    // The size of data shrinks, bail...
-    DEBUG ((DEBUG_ERROR, "%a Data size dropped 0x%x vs. 0x%x!", __FUNCTION__, VarListHdr->DataSize, VarListEntry.DataSize));
-    Status = EFI_INVALID_PARAMETER;
-    goto Done;
-  }
-
-  DataOffset = Offset;
-  Offset    += VarListHdr->DataSize;
-  CRC32      = CalculateCrc32 (VarListHdr, Offset);
-  if (CRC32 != *(UINT32 *)(Value + Offset)) {
-    // CRC mismatch, bail...
-    DEBUG ((DEBUG_ERROR, "%a CRC mismatches with 0x%x vs. 0x%x!", __FUNCTION__, VarListEntry.Attributes, *(UINT32 *)(Value + Offset)));
-    Status = EFI_INVALID_PARAMETER;
-    goto Done;
-  }
-
-  // Now set it to non-volatile variable
-  Status = gRT->SetVariable (VarListEntry.Name, &VarListEntry.Guid, VarListEntry.Attributes, VarListHdr->DataSize, (VOID *)(Value + DataOffset));
-
-  if (!EFI_ERROR (Status)) {
-    *Flags |= DFCI_SETTING_FLAGS_OUT_REBOOT_REQUIRED;
-  }
-
-Done:
-  if (VarListEntry.Name != NULL) {
-    FreePool (VarListEntry.Name);
-  }
-
-  if (VarListEntry.Data != NULL) {
-    FreePool (VarListEntry.Data);
-  }
-
-  return Status;
-}
-
-/**
-  Set new configuration value to variable storage.
-
-  @param This      Provider Setting
-  @param Value     a pointer to a datatype defined by the Type for this setting.
-  @param ValueSize Size of the data for this setting.
-  @param Flags     Informational Flags passed to the SET and/or Returned as a result of the set
-
-  @retval EFI_SUCCESS If setting could be set.  Check flags for other info (reset required, etc)
-  @retval Error       Setting not set.
-**/
-EFI_STATUS
-EFIAPI
-SingleConfDataGet (
-  IN CONST DFCI_SETTING_PROVIDER  *This,
-  IN OUT   UINTN                  *ValueSize,
-  OUT      UINT8                  *Value
-  )
-{
-  EFI_STATUS             Status;
-  CONFIG_VAR_LIST_ENTRY  VarListEntry;
-  UINTN                  NeededSize;
-  RUNTIME_VAR_LIST_HDR   VarListHdr;
-  UINTN                  Offset;
-  UINTN                  DataSize;
-
-  ZeroMem (&VarListEntry, sizeof (CONFIG_VAR_LIST_ENTRY));
-
-  if ((This == NULL) || (This->Id == NULL) || (ValueSize == NULL) || ((*ValueSize != 0) && (Value == NULL))) {
-    Status = EFI_INVALID_PARAMETER;
-    goto Done;
-  }
-
-  Status = QuerySingleActiveConfigAsciiVarList (This->Id, &VarListEntry);
-  if (EFI_ERROR (Status)) {
-    goto Done;
-  }
-
-  /*
-    * Var List is in DmpStore format:
-    *
-    *  struct {
-    *    RUNTIME_VAR_LIST_HDR VarList;
-    *    CHAR16 Name[VarList->NameSize/2];
-    *    EFI_GUID Guid;
-    *    UINT32 Attributes;
-    *    CHAR8 Data[VarList->DataSize];
-    *    UINT32 CRC32; // CRC32 of all bytes from VarList to end of Data
-    *  }
-    */
-
-  VarListHdr.NameSize = (UINT32)((StrnLenS (VarListEntry.Name, DFCI_MAX_ID_LEN) + 1) * sizeof (CHAR16));
-
-  DataSize = 0;
-  Status   = gRT->GetVariable (VarListEntry.Name, &VarListEntry.Guid, NULL, &DataSize, NULL);
-  if (Status != EFI_BUFFER_TOO_SMALL) {
-    DEBUG ((DEBUG_ERROR, "Get variable call returned unexpected result %r!", Status));
-    Status = EFI_ACCESS_DENIED;
-    goto Done;
-  }
-
-  Status = SafeUintnToUint32 (DataSize, &VarListHdr.DataSize);
-  if (EFI_ERROR (Status)) {
-    DEBUG ((DEBUG_ERROR, "Get variable returned variable size too large (%lx) - %r!", DataSize, Status));
-    Status = EFI_ACCESS_DENIED;
-    goto Done;
-  }
-
-  NeededSize = sizeof (VarListHdr) + VarListHdr.NameSize + VarListHdr.DataSize + sizeof (VarListEntry.Guid) +
-               sizeof (VarListEntry.Attributes) + sizeof (UINT32);
-
-  if (NeededSize > *ValueSize) {
-    *ValueSize = NeededSize;
-    Status     = EFI_BUFFER_TOO_SMALL;
-    goto Done;
-  }
-
-  Offset = 0;
-  // Header
-  CopyMem (Value, &VarListHdr, sizeof (VarListHdr));
-  Offset += sizeof (VarListHdr);
-
-  // Name
-  CopyMem (Value + Offset, VarListEntry.Name, VarListHdr.NameSize);
-  Offset += VarListHdr.NameSize;
-
-  // Guid
-  CopyMem (Value + Offset, &VarListEntry.Guid, sizeof (VarListEntry.Guid));
-  Offset += sizeof (VarListEntry.Guid);
-
-  // Attributes
-  CopyMem (Value + Offset, &VarListEntry.Attributes, sizeof (VarListEntry.Attributes));
-  Offset += sizeof (VarListEntry.Attributes);
-
-  // Data
-  Status = gRT->GetVariable (VarListEntry.Name, &VarListEntry.Guid, NULL, &DataSize, Value + Offset);
-  if (EFI_ERROR (Status)) {
-    goto Done;
-  }
-
-  Offset += VarListHdr.DataSize;
-
-  // CRC32
-  *(UINT32 *)(Value + Offset) = CalculateCrc32 (Value, Offset);
-  Offset                     += sizeof (UINT32);
-
-  // They should still match in size...
-  ASSERT (Offset == NeededSize);
-
-Done:
-  if (VarListEntry.Name != NULL) {
-    FreePool (VarListEntry.Name);
-  }
-
-  if (VarListEntry.Data != NULL) {
-    FreePool (VarListEntry.Data);
-  }
-
-  return Status;
-}
-
-DFCI_SETTING_PROVIDER  SingleSettingProviderTemplate = {
-  NULL,
-  DFCI_SETTING_TYPE_BINARY,
-  DFCI_SETTING_FLAGS_OUT_REBOOT_REQUIRED,
-  (DFCI_SETTING_PROVIDER_SET)SingleConfDataSet,
-  (DFCI_SETTING_PROVIDER_GET)SingleConfDataGet,
-  (DFCI_SETTING_PROVIDER_GET_DEFAULT)SingleConfDataGetDefault,
-  (DFCI_SETTING_PROVIDER_SET_DEFAULT)SingleConfDataSetDefault
-};
-
-// Helper functions to register
-STATIC
-EFI_STATUS
-EFIAPI
-RegisterSingleConfigVariable (
-  CONFIG_VAR_LIST_ENTRY  *VarListEntry
-  )
-{
-  EFI_STATUS             Status;
-  UINTN                  Size;
-  DFCI_SETTING_PROVIDER  *Setting     = NULL;
-  CHAR8                  *TempAsciiId = NULL;
-
-  if ((mVariablePolicy == NULL) || (mSettingProviderProtocol == NULL)) {
-    DEBUG ((DEBUG_ERROR, "Either setting access (%p) or variable policy policy (%p) is not ready!!!\n", mSettingProviderProtocol, mVariablePolicy));
-    Status = EFI_NOT_READY;
-    goto Exit;
-  }
-
-  if (VarListEntry == NULL) {
-    DEBUG ((DEBUG_ERROR, "Incoming variable list entry is NULL!!!\n"));
-    Status = EFI_INVALID_PARAMETER;
-    goto Exit;
-  }
-
-  Setting = AllocateCopyPool (sizeof (DFCI_SETTING_PROVIDER), &SingleSettingProviderTemplate);
-  if (Setting == NULL) {
-    DEBUG ((DEBUG_ERROR, "Failed to allocate buffer for setting %s.\n", VarListEntry->Name));
-    Status = EFI_OUT_OF_RESOURCES;
-    goto Exit;
-  }
-
-  Size        = StrnLenS (VarListEntry->Name, DFCI_MAX_ID_LEN) + 1;
-  TempAsciiId = AllocatePool (Size);
-  if (TempAsciiId == NULL) {
-    DEBUG ((DEBUG_ERROR, "Failed to allocate buffer for ID %s.\n", VarListEntry->Name));
-    Status = EFI_OUT_OF_RESOURCES;
-    goto Exit;
-  }
-
-  UnicodeStrToAsciiStrS (VarListEntry->Name, TempAsciiId, Size);
-  Setting->Id = TempAsciiId;
-  Status      = mSettingProviderProtocol->RegisterProvider (mSettingProviderProtocol, Setting);
-  if (EFI_ERROR (Status)) {
-    DEBUG ((DEBUG_ERROR, "Failed to Register for ID %s.  Status = %r\n", VarListEntry->Name, Status));
-  }
-
-  Size   = 0;
-  Status = gRT->GetVariable (VarListEntry->Name, &VarListEntry->Guid, NULL, &Size, NULL);
-  if (Status == EFI_NOT_FOUND) {
-    Status = gRT->SetVariable (VarListEntry->Name, &VarListEntry->Guid, CDATA_NV_VAR_ATTR, VarListEntry->DataSize, VarListEntry->Data);
-    if (EFI_ERROR (Status)) {
-      DEBUG ((DEBUG_ERROR, "Initializing variable %s failed - %r.\n", VarListEntry->Name, Status));
-      goto Exit;
-    }
-  } else if (Status == EFI_BUFFER_TOO_SMALL) {
-    // It was set in previous boot flow, so we are successful
-    Status = EFI_SUCCESS;
-  } else {
-    DEBUG ((DEBUG_ERROR, "Unexpected result from GetVariable - %r.\n", Status));
-    Status = EFI_DEVICE_ERROR;
-    goto Exit;
-  }
-
-  Status = RegisterVarStateVariablePolicy (
-             mVariablePolicy,
-             &VarListEntry->Guid,
-             VarListEntry->Name,
-             VarListEntry->DataSize,
-             VARIABLE_POLICY_NO_MAX_SIZE,
-             CDATA_NV_VAR_ATTR,
-             (UINT32) ~CDATA_NV_VAR_ATTR,
-             &gMuVarPolicyDxePhaseGuid,
-             READY_TO_BOOT_INDICATOR_VAR_NAME,
-             PHASE_INDICATOR_SET
-             );
-  if (EFI_ERROR (Status)) {
-    DEBUG ((DEBUG_ERROR, "%a - Registering Variable Policy for Target Variable %s failed - %r\n", __FUNCTION__, VarListEntry->Name, Status));
-    goto Exit;
-  }
-
-Exit:
-  if (EFI_ERROR (Status)) {
-    if (Setting != NULL) {
-      FreePool (Setting);
-    }
-
-    if (TempAsciiId != NULL) {
-      FreePool (TempAsciiId);
-    }
-  }
-
-  return Status;
-}
-
-/**
-  Library design is such that a dependency on gDfciSettingsProviderSupportProtocolGuid
-  is not desired.  So to resolve that a ProtocolNotify is used.
-
-  This function gets triggered once on install and 2nd time when the Protocol gets installed.
-
-  When the gDfciSettingsProviderSupportProtocolGuid protocol is available the function will
-  loop thru all supported device disablement supported features (using PCD) and install the settings
-
-  @param[in]  Event                 Event whose notification function is being invoked.
-  @param[in]  Context               The pointer to the notification function's context, which is
-                                    implementation-dependent.
-**/
-VOID
-EFIAPI
-SettingsProviderSupportProtocolNotify (
-  IN  EFI_EVENT  Event,
-  IN  VOID       *Context
-  )
-{
-  EFI_STATUS             Status;
-  STATIC UINT8           CallCount    = 0;
-  CONFIG_VAR_LIST_ENTRY  *VarList     = NULL;
-  UINTN                  VarListCount = 0;
-  UINTN                  Index;
-
-  // locate protocol
-  Status = gBS->LocateProtocol (&gDfciSettingsProviderSupportProtocolGuid, NULL, (VOID **)&mSettingProviderProtocol);
-  if (EFI_ERROR (Status)) {
-    if ((CallCount++ != 0) || (Status != EFI_NOT_FOUND)) {
-      DEBUG ((DEBUG_ERROR, "%a() - Failed to locate gDfciSettingsProviderSupportProtocolGuid in notify.  Status = %r\n", __FUNCTION__, Status));
-    }
-
-    return;
-  }
-
-  Status = gBS->LocateProtocol (&gEdkiiVariablePolicyProtocolGuid, NULL, (VOID **)&mVariablePolicy);
-  if (EFI_ERROR (Status)) {
-    DEBUG ((DEBUG_ERROR, "%a - Locating Variable Policy failed - %r\n", __FUNCTION__, Status));
-    goto Done;
-  }
-
-  Status = RetrieveActiveConfigVarList (&VarList, &VarListCount);
-  if (EFI_ERROR (Status)) {
-    DEBUG ((DEBUG_ERROR, "%a - Retrieving Variable List failed - %r\n", __FUNCTION__, Status));
-    goto Done;
-  }
-
-  for (Index = 0; Index < VarListCount; Index++) {
-    // Using default blob to initialize individual setting providers
-    Status = RegisterSingleConfigVariable (&VarList[Index]);
-    if (EFI_ERROR (Status)) {
-      DEBUG ((DEBUG_ERROR, "%a - Failed to register single config variable - %r\n", __FUNCTION__, Status));
-      break;
-    }
-  }
-
-Done:
-  if (VarList != NULL) {
-    for (Index = 0; Index < VarListCount; Index++) {
-      // Also free the data and name
-      FreePool (VarList[Index].Name);
-      FreePool (VarList[Index].Data);
-    }
-
-    FreePool (VarList);
-  }
-
-  return;
-}
-
-/**
-  This driver will attempt to register setting provider for setup variable
-  (configuration data) based on platform supplied data iterator.
-
-  @param[in] ImageHandle    The firmware allocated handle for the EFI image.
-  @param[in] SystemTable    A pointer to the EFI System Table.
-
-  @retval EFI_SUCCESS       The entry point always return success.
-**/
-EFI_STATUS
-EFIAPI
-ConfDataSettingProviderEntry (
-  IN EFI_HANDLE        ImageHandle,
-  IN EFI_SYSTEM_TABLE  *SystemTable
-  )
-{
-  EFI_EVENT  SettingsProviderSupportInstallEvent              = NULL;
-  VOID       *SettingsProviderSupportInstallEventRegistration = NULL;
-
-  // Install callback on the SettingsManager gDfciSettingsProviderSupportProtocolGuid protocol
-  SettingsProviderSupportInstallEvent =
-    EfiCreateProtocolNotifyEvent (
-      &gDfciSettingsProviderSupportProtocolGuid,
-      TPL_CALLBACK,
-      SettingsProviderSupportProtocolNotify,
-      NULL,
-      &SettingsProviderSupportInstallEventRegistration
-      );
-
-  DEBUG ((DEBUG_INFO, "%a - Event Registered - %p.\n", __FUNCTION__, SettingsProviderSupportInstallEvent));
-
-  return EFI_SUCCESS;
-}
+/** @file
+  Settings provider driver to register configuration data setter and getters.
+
+  Copyright (c) 2017 - 2020, Intel Corporation. All rights reserved.<BR>
+  Copyright (c) Microsoft Corporation.
+  SPDX-License-Identifier: BSD-2-Clause-Patent
+**/
+
+#include <Uefi.h>
+#include <DfciSystemSettingTypes.h>
+#include <Guid/MuVarPolicyFoundationDxe.h>
+#include <Pi/PiFirmwareFile.h>
+
+#include <Protocol/DfciSettingsProvider.h>
+#include <Protocol/VariablePolicy.h>
+
+#include <Library/DebugLib.h>
+#include <Library/PcdLib.h>
+#include <Library/PrintLib.h>
+#include <Library/UefiLib.h>
+#include <Library/DxeServicesLib.h>
+#include <Library/ConfigDataLib.h>
+#include <Library/BaseMemoryLib.h>
+#include <Library/MemoryAllocationLib.h>
+#include <Library/UefiBootServicesTableLib.h>
+#include <Library/UefiRuntimeServicesTableLib.h>
+#include <Library/ConfigBlobBaseLib.h>
+#include <Library/VariablePolicyHelperLib.h>
+#include <Library/SafeIntLib.h>
+#include <Library/ConfigVariableListLib.h>
+
+DFCI_SETTING_PROVIDER_SUPPORT_PROTOCOL  *mSettingProviderProtocol = NULL;
+EDKII_VARIABLE_POLICY_PROTOCOL          *mVariablePolicy          = NULL;
+
+/**
+  Set configuration to default value from UEFI FV.
+
+  @param This          Setting Provider protocol
+
+  @retval EFI_SUCCESS  default set
+  @retval ERROR        Error
+**/
+EFI_STATUS
+EFIAPI
+SingleConfDataSetDefault (
+  IN  CONST DFCI_SETTING_PROVIDER  *This
+  )
+{
+  EFI_STATUS             Status;
+  CONFIG_VAR_LIST_ENTRY  VarListEntry;
+
+  ZeroMem (&VarListEntry, sizeof (CONFIG_VAR_LIST_ENTRY));
+
+  if ((This == NULL) || (This->Id == NULL)) {
+    Status = EFI_INVALID_PARAMETER;
+    goto Done;
+  }
+
+  Status = QuerySingleActiveConfigAsciiVarList (This->Id, &VarListEntry);
+  if (EFI_ERROR (Status)) {
+    goto Done;
+  }
+
+  Status = gRT->SetVariable (
+                  VarListEntry.Name,
+                  &VarListEntry.Guid,
+                  VarListEntry.Attributes,
+                  VarListEntry.DataSize,
+                  VarListEntry.Data
+                  );
+
+Done:
+  if (VarListEntry.Name != NULL) {
+    FreePool (VarListEntry.Name);
+  }
+
+  if (VarListEntry.Data != NULL) {
+    FreePool (VarListEntry.Data);
+  }
+
+  return Status;
+}
+
+/**
+  Get the default value of a single setting from UEFI FV.
+  This getter will serialize default configuration setting
+  to printable strings to be used in Config App.
+
+  @param This           Setting Provider
+  @param ValueSize      IN=Size of location to store value
+                        OUT=Size of value stored
+  @param Value          Output parameter for the settings default value.
+                        The type and size is based on the provider type
+                        and must be allocated by the caller.
+
+  @retval EFI_SUCCESS           If the default could be returned.
+  @retval EFI_BUFFER_TOO_SMALL  If the ValueSize on input is too small
+  @retval ERROR                 Error
+**/
+EFI_STATUS
+EFIAPI
+SingleConfDataGetDefault (
+  IN  CONST DFCI_SETTING_PROVIDER  *This,
+  IN  OUT   UINTN                  *ValueSize,
+  OUT       UINT8                  *Value
+  )
+{
+  EFI_STATUS             Status;
+  CONFIG_VAR_LIST_ENTRY  VarListEntry;
+  UINTN                  NeededSize;
+  RUNTIME_VAR_LIST_HDR   VarListHdr;
+  UINTN                  Offset;
+
+  ZeroMem (&VarListEntry, sizeof (CONFIG_VAR_LIST_ENTRY));
+
+  if ((This == NULL) || (This->Id == NULL) || (ValueSize == NULL) || ((*ValueSize != 0) && (Value == NULL))) {
+    Status = EFI_INVALID_PARAMETER;
+    goto Done;
+  }
+
+  Status = QuerySingleActiveConfigAsciiVarList (This->Id, &VarListEntry);
+  if (EFI_ERROR (Status)) {
+    goto Done;
+  }
+
+  /*
+    * Var List is in DmpStore format:
+    *
+    *  struct {
+    *    RUNTIME_VAR_LIST_HDR VarList;
+    *    CHAR16 Name[VarList->NameSize/2];
+    *    EFI_GUID Guid;
+    *    UINT32 Attributes;
+    *    CHAR8 Data[VarList->DataSize];
+    *    UINT32 CRC32; // CRC32 of all bytes from VarList to end of Data
+    *  }
+    */
+
+  VarListHdr.NameSize = (UINT32)((StrnLenS (VarListEntry.Name, DFCI_MAX_ID_LEN) + 1) * sizeof (CHAR16));
+  VarListHdr.DataSize = VarListEntry.DataSize;
+
+  NeededSize = sizeof (VarListHdr) + VarListHdr.NameSize + VarListHdr.DataSize + sizeof (VarListEntry.Guid) +
+               sizeof (VarListEntry.Attributes) + sizeof (UINT32);
+
+  if (NeededSize > *ValueSize) {
+    *ValueSize = NeededSize;
+    Status     = EFI_BUFFER_TOO_SMALL;
+    goto Done;
+  }
+
+  Offset = 0;
+  // Header
+  CopyMem (Value, &VarListHdr, sizeof (VarListHdr));
+  Offset += sizeof (VarListHdr);
+
+  // Name
+  CopyMem (Value + Offset, VarListEntry.Name, VarListHdr.NameSize);
+  Offset += VarListHdr.NameSize;
+
+  // Guid
+  CopyMem (Value + Offset, &VarListEntry.Guid, sizeof (VarListEntry.Guid));
+  Offset += sizeof (VarListEntry.Guid);
+
+  // Attributes
+  CopyMem (Value + Offset, &VarListEntry.Attributes, sizeof (VarListEntry.Attributes));
+  Offset += sizeof (VarListEntry.Attributes);
+
+  // Data
+  CopyMem (Value + Offset, VarListEntry.Data, sizeof (VarListEntry.DataSize));
+  Offset += VarListHdr.DataSize;
+
+  // CRC32
+  *(UINT32 *)(Value + Offset) = CalculateCrc32 (Value, Offset);
+  Offset                     += sizeof (UINT32);
+
+  // They should still match in size...
+  ASSERT (Offset == NeededSize);
+
+Done:
+  if (VarListEntry.Name != NULL) {
+    FreePool (VarListEntry.Name);
+  }
+
+  if (VarListEntry.Data != NULL) {
+    FreePool (VarListEntry.Data);
+  }
+
+  return Status;
+}
+
+/**
+  Set new configuration value to variable storage.
+
+  @param This      Provider Setting
+  @param Value     a pointer to a datatype defined by the Type for this setting.
+  @param ValueSize Size of the data for this setting.
+  @param Flags     Informational Flags passed to the SET and/or Returned as a result of the set
+
+  @retval EFI_SUCCESS If setting could be set.  Check flags for other info (reset required, etc)
+  @retval Error       Setting not set.
+**/
+EFI_STATUS
+EFIAPI
+SingleConfDataSet (
+  IN  CONST DFCI_SETTING_PROVIDER  *This,
+  IN        UINTN                  ValueSize,
+  IN  CONST UINT8                  *Value,
+  OUT DFCI_SETTING_FLAGS           *Flags
+  )
+{
+  EFI_STATUS             Status;
+  UINTN                  Offset;
+  UINTN                  DataOffset;
+  UINTN                  NeededSize;
+  UINT32                 CRC32;
+  CONFIG_VAR_LIST_HDR    *VarListHdr;
+  CONFIG_VAR_LIST_ENTRY  VarListEntry;
+
+  ZeroMem (&VarListEntry, sizeof (CONFIG_VAR_LIST_ENTRY));
+
+  if ((This == NULL) || (This->Id == NULL) || (Value == NULL) || (ValueSize == 0) || (Flags == NULL)) {
+    Status = EFI_INVALID_PARAMETER;
+    goto Done;
+  }
+
+  Status = QuerySingleActiveConfigAsciiVarList (This->Id, &VarListEntry);
+  if (EFI_ERROR (Status)) {
+    goto Done;
+  }
+
+  /*
+   * Var List is in DmpStore format:
+   *
+   *  struct {
+   *    RUNTIME_VAR_LIST_HDR VarList;
+   *    CHAR16 Name[VarList->NameSize/2];
+   *    EFI_GUID Guid;
+   *    UINT32 Attributes;
+   *    CHAR8 Data[VarList->DataSize];
+   *    UINT32 CRC32; // CRC32 of all bytes from VarList to end of Data
+   *  }
+   */
+
+  VarListHdr = (RUNTIME_VAR_LIST_HDR *)Value;
+  NeededSize = sizeof (*VarListHdr) + VarListHdr->NameSize + VarListHdr->DataSize + sizeof (VarListEntry.Guid) +
+               sizeof (VarListEntry.Attributes) + sizeof (CRC32);
+
+  if (NeededSize > ValueSize) {
+    DEBUG ((DEBUG_ERROR, "%a Incoming data does not contain enough bytes 0x%x vs. 0x%x!", __FUNCTION__, NeededSize, ValueSize));
+    Status = EFI_INVALID_PARAMETER;
+    goto Done;
+  }
+
+  Offset = sizeof (RUNTIME_VAR_LIST_HDR);
+  // Sanity check here to make sure the incoming blob is in parity with active config list
+  if (StrCmp (VarListEntry.Name, (CHAR16 *)(Value + Offset))) {
+    // Name string mismatch, bail...
+    DEBUG ((DEBUG_ERROR, "%a Name mismatches with %s vs. %s!", __FUNCTION__, VarListEntry.Name, (CHAR16 *)(Value + Offset)));
+    Status = EFI_INVALID_PARAMETER;
+    goto Done;
+  }
+
+  Offset += VarListHdr->NameSize;
+  if (CompareMem (&VarListEntry.Guid, Value + Offset, sizeof (EFI_GUID))) {
+    // Guid mismatch, bail...
+    DEBUG ((DEBUG_ERROR, "%a GUID mismatches with %g vs. %g!", __FUNCTION__, &VarListEntry.Guid, Value + Offset));
+    Status = EFI_INVALID_PARAMETER;
+    goto Done;
+  }
+
+  Offset += sizeof (EFI_GUID);
+  if (VarListEntry.Attributes != *(UINT32 *)(Value + Offset)) {
+    // Attribute mismatch, bail...
+    DEBUG ((DEBUG_ERROR, "%a Attribute mismatches with 0x%x vs. 0x%x!", __FUNCTION__, VarListEntry.Attributes, *(UINT32 *)(Value + Offset)));
+    Status = EFI_INVALID_PARAMETER;
+    goto Done;
+  }
+
+  Offset += sizeof (VarListEntry.Attributes);
+  if (VarListHdr->DataSize < VarListEntry.DataSize) {
+    // The size of data shrinks, bail...
+    DEBUG ((DEBUG_ERROR, "%a Data size dropped 0x%x vs. 0x%x!", __FUNCTION__, VarListHdr->DataSize, VarListEntry.DataSize));
+    Status = EFI_INVALID_PARAMETER;
+    goto Done;
+  }
+
+  DataOffset = Offset;
+  Offset    += VarListHdr->DataSize;
+  CRC32      = CalculateCrc32 (VarListHdr, Offset);
+  if (CRC32 != *(UINT32 *)(Value + Offset)) {
+    // CRC mismatch, bail...
+    DEBUG ((DEBUG_ERROR, "%a CRC mismatches with 0x%x vs. 0x%x!", __FUNCTION__, VarListEntry.Attributes, *(UINT32 *)(Value + Offset)));
+    Status = EFI_INVALID_PARAMETER;
+    goto Done;
+  }
+
+  // Now set it to non-volatile variable
+  Status = gRT->SetVariable (VarListEntry.Name, &VarListEntry.Guid, VarListEntry.Attributes, VarListHdr->DataSize, (VOID *)(Value + DataOffset));
+
+  if (!EFI_ERROR (Status)) {
+    *Flags |= DFCI_SETTING_FLAGS_OUT_REBOOT_REQUIRED;
+  }
+
+Done:
+  if (VarListEntry.Name != NULL) {
+    FreePool (VarListEntry.Name);
+  }
+
+  if (VarListEntry.Data != NULL) {
+    FreePool (VarListEntry.Data);
+  }
+
+  return Status;
+}
+
+/**
+  Set new configuration value to variable storage.
+
+  @param This      Provider Setting
+  @param Value     a pointer to a datatype defined by the Type for this setting.
+  @param ValueSize Size of the data for this setting.
+  @param Flags     Informational Flags passed to the SET and/or Returned as a result of the set
+
+  @retval EFI_SUCCESS If setting could be set.  Check flags for other info (reset required, etc)
+  @retval Error       Setting not set.
+**/
+EFI_STATUS
+EFIAPI
+SingleConfDataGet (
+  IN CONST DFCI_SETTING_PROVIDER  *This,
+  IN OUT   UINTN                  *ValueSize,
+  OUT      UINT8                  *Value
+  )
+{
+  EFI_STATUS             Status;
+  CONFIG_VAR_LIST_ENTRY  VarListEntry;
+  UINTN                  NeededSize;
+  RUNTIME_VAR_LIST_HDR   VarListHdr;
+  UINTN                  Offset;
+  UINTN                  DataSize;
+
+  ZeroMem (&VarListEntry, sizeof (CONFIG_VAR_LIST_ENTRY));
+
+  if ((This == NULL) || (This->Id == NULL) || (ValueSize == NULL) || ((*ValueSize != 0) && (Value == NULL))) {
+    Status = EFI_INVALID_PARAMETER;
+    goto Done;
+  }
+
+  Status = QuerySingleActiveConfigAsciiVarList (This->Id, &VarListEntry);
+  if (EFI_ERROR (Status)) {
+    goto Done;
+  }
+
+  /*
+    * Var List is in DmpStore format:
+    *
+    *  struct {
+    *    RUNTIME_VAR_LIST_HDR VarList;
+    *    CHAR16 Name[VarList->NameSize/2];
+    *    EFI_GUID Guid;
+    *    UINT32 Attributes;
+    *    CHAR8 Data[VarList->DataSize];
+    *    UINT32 CRC32; // CRC32 of all bytes from VarList to end of Data
+    *  }
+    */
+
+  VarListHdr.NameSize = (UINT32)((StrnLenS (VarListEntry.Name, DFCI_MAX_ID_LEN) + 1) * sizeof (CHAR16));
+
+  DataSize = 0;
+  Status   = gRT->GetVariable (VarListEntry.Name, &VarListEntry.Guid, NULL, &DataSize, NULL);
+  if (Status != EFI_BUFFER_TOO_SMALL) {
+    DEBUG ((DEBUG_ERROR, "Get variable call returned unexpected result %r!", Status));
+    Status = EFI_ACCESS_DENIED;
+    goto Done;
+  }
+
+  Status = SafeUintnToUint32 (DataSize, &VarListHdr.DataSize);
+  if (EFI_ERROR (Status)) {
+    DEBUG ((DEBUG_ERROR, "Get variable returned variable size too large (%lx) - %r!", DataSize, Status));
+    Status = EFI_ACCESS_DENIED;
+    goto Done;
+  }
+
+  NeededSize = sizeof (VarListHdr) + VarListHdr.NameSize + VarListHdr.DataSize + sizeof (VarListEntry.Guid) +
+               sizeof (VarListEntry.Attributes) + sizeof (UINT32);
+
+  if (NeededSize > *ValueSize) {
+    *ValueSize = NeededSize;
+    Status     = EFI_BUFFER_TOO_SMALL;
+    goto Done;
+  }
+
+  Offset = 0;
+  // Header
+  CopyMem (Value, &VarListHdr, sizeof (VarListHdr));
+  Offset += sizeof (VarListHdr);
+
+  // Name
+  CopyMem (Value + Offset, VarListEntry.Name, VarListHdr.NameSize);
+  Offset += VarListHdr.NameSize;
+
+  // Guid
+  CopyMem (Value + Offset, &VarListEntry.Guid, sizeof (VarListEntry.Guid));
+  Offset += sizeof (VarListEntry.Guid);
+
+  // Attributes
+  CopyMem (Value + Offset, &VarListEntry.Attributes, sizeof (VarListEntry.Attributes));
+  Offset += sizeof (VarListEntry.Attributes);
+
+  // Data
+  Status = gRT->GetVariable (VarListEntry.Name, &VarListEntry.Guid, NULL, &DataSize, Value + Offset);
+  if (EFI_ERROR (Status)) {
+    goto Done;
+  }
+
+  Offset += VarListHdr.DataSize;
+
+  // CRC32
+  *(UINT32 *)(Value + Offset) = CalculateCrc32 (Value, Offset);
+  Offset                     += sizeof (UINT32);
+
+  // They should still match in size...
+  ASSERT (Offset == NeededSize);
+
+Done:
+  if (VarListEntry.Name != NULL) {
+    FreePool (VarListEntry.Name);
+  }
+
+  if (VarListEntry.Data != NULL) {
+    FreePool (VarListEntry.Data);
+  }
+
+  return Status;
+}
+
+DFCI_SETTING_PROVIDER  SingleSettingProviderTemplate = {
+  NULL,
+  DFCI_SETTING_TYPE_BINARY,
+  DFCI_SETTING_FLAGS_OUT_REBOOT_REQUIRED,
+  (DFCI_SETTING_PROVIDER_SET)SingleConfDataSet,
+  (DFCI_SETTING_PROVIDER_GET)SingleConfDataGet,
+  (DFCI_SETTING_PROVIDER_GET_DEFAULT)SingleConfDataGetDefault,
+  (DFCI_SETTING_PROVIDER_SET_DEFAULT)SingleConfDataSetDefault
+};
+
+// Helper functions to register
+STATIC
+EFI_STATUS
+EFIAPI
+RegisterSingleConfigVariable (
+  CONFIG_VAR_LIST_ENTRY  *VarListEntry
+  )
+{
+  EFI_STATUS             Status;
+  UINTN                  Size;
+  DFCI_SETTING_PROVIDER  *Setting     = NULL;
+  CHAR8                  *TempAsciiId = NULL;
+
+  if ((mVariablePolicy == NULL) || (mSettingProviderProtocol == NULL)) {
+    DEBUG ((DEBUG_ERROR, "Either setting access (%p) or variable policy policy (%p) is not ready!!!\n", mSettingProviderProtocol, mVariablePolicy));
+    Status = EFI_NOT_READY;
+    goto Exit;
+  }
+
+  if (VarListEntry == NULL) {
+    DEBUG ((DEBUG_ERROR, "Incoming variable list entry is NULL!!!\n"));
+    Status = EFI_INVALID_PARAMETER;
+    goto Exit;
+  }
+
+  Setting = AllocateCopyPool (sizeof (DFCI_SETTING_PROVIDER), &SingleSettingProviderTemplate);
+  if (Setting == NULL) {
+    DEBUG ((DEBUG_ERROR, "Failed to allocate buffer for setting %s.\n", VarListEntry->Name));
+    Status = EFI_OUT_OF_RESOURCES;
+    goto Exit;
+  }
+
+  Size        = StrnLenS (VarListEntry->Name, DFCI_MAX_ID_LEN) + 1;
+  TempAsciiId = AllocatePool (Size);
+  if (TempAsciiId == NULL) {
+    DEBUG ((DEBUG_ERROR, "Failed to allocate buffer for ID %s.\n", VarListEntry->Name));
+    Status = EFI_OUT_OF_RESOURCES;
+    goto Exit;
+  }
+
+  UnicodeStrToAsciiStrS (VarListEntry->Name, TempAsciiId, Size);
+  Setting->Id = TempAsciiId;
+  Status      = mSettingProviderProtocol->RegisterProvider (mSettingProviderProtocol, Setting);
+  if (EFI_ERROR (Status)) {
+    DEBUG ((DEBUG_ERROR, "Failed to Register for ID %s.  Status = %r\n", VarListEntry->Name, Status));
+  }
+
+  Size   = 0;
+  Status = gRT->GetVariable (VarListEntry->Name, &VarListEntry->Guid, NULL, &Size, NULL);
+  if (Status == EFI_NOT_FOUND) {
+    Status = gRT->SetVariable (VarListEntry->Name, &VarListEntry->Guid, CDATA_NV_VAR_ATTR, VarListEntry->DataSize, VarListEntry->Data);
+    if (EFI_ERROR (Status)) {
+      DEBUG ((DEBUG_ERROR, "Initializing variable %s failed - %r.\n", VarListEntry->Name, Status));
+      goto Exit;
+    }
+  } else if (Status == EFI_BUFFER_TOO_SMALL) {
+    // It was set in previous boot flow, so we are successful
+    Status = EFI_SUCCESS;
+  } else {
+    DEBUG ((DEBUG_ERROR, "Unexpected result from GetVariable - %r.\n", Status));
+    Status = EFI_DEVICE_ERROR;
+    goto Exit;
+  }
+
+  Status = RegisterVarStateVariablePolicy (
+             mVariablePolicy,
+             &VarListEntry->Guid,
+             VarListEntry->Name,
+             VarListEntry->DataSize,
+             VARIABLE_POLICY_NO_MAX_SIZE,
+             CDATA_NV_VAR_ATTR,
+             (UINT32) ~CDATA_NV_VAR_ATTR,
+             &gMuVarPolicyDxePhaseGuid,
+             READY_TO_BOOT_INDICATOR_VAR_NAME,
+             PHASE_INDICATOR_SET
+             );
+  if (EFI_ERROR (Status)) {
+    DEBUG ((DEBUG_ERROR, "%a - Registering Variable Policy for Target Variable %s failed - %r\n", __FUNCTION__, VarListEntry->Name, Status));
+    goto Exit;
+  }
+
+Exit:
+  if (EFI_ERROR (Status)) {
+    if (Setting != NULL) {
+      FreePool (Setting);
+    }
+
+    if (TempAsciiId != NULL) {
+      FreePool (TempAsciiId);
+    }
+  }
+
+  return Status;
+}
+
+/**
+  Library design is such that a dependency on gDfciSettingsProviderSupportProtocolGuid
+  is not desired.  So to resolve that a ProtocolNotify is used.
+
+  This function gets triggered once on install and 2nd time when the Protocol gets installed.
+
+  When the gDfciSettingsProviderSupportProtocolGuid protocol is available the function will
+  loop thru all supported device disablement supported features (using PCD) and install the settings
+
+  @param[in]  Event                 Event whose notification function is being invoked.
+  @param[in]  Context               The pointer to the notification function's context, which is
+                                    implementation-dependent.
+**/
+VOID
+EFIAPI
+SettingsProviderSupportProtocolNotify (
+  IN  EFI_EVENT  Event,
+  IN  VOID       *Context
+  )
+{
+  EFI_STATUS             Status;
+  STATIC UINT8           CallCount    = 0;
+  CONFIG_VAR_LIST_ENTRY  *VarList     = NULL;
+  UINTN                  VarListCount = 0;
+  UINTN                  Index;
+
+  // locate protocol
+  Status = gBS->LocateProtocol (&gDfciSettingsProviderSupportProtocolGuid, NULL, (VOID **)&mSettingProviderProtocol);
+  if (EFI_ERROR (Status)) {
+    if ((CallCount++ != 0) || (Status != EFI_NOT_FOUND)) {
+      DEBUG ((DEBUG_ERROR, "%a() - Failed to locate gDfciSettingsProviderSupportProtocolGuid in notify.  Status = %r\n", __FUNCTION__, Status));
+    }
+
+    return;
+  }
+
+  Status = gBS->LocateProtocol (&gEdkiiVariablePolicyProtocolGuid, NULL, (VOID **)&mVariablePolicy);
+  if (EFI_ERROR (Status)) {
+    DEBUG ((DEBUG_ERROR, "%a - Locating Variable Policy failed - %r\n", __FUNCTION__, Status));
+    goto Done;
+  }
+
+  Status = RetrieveActiveConfigVarList (&VarList, &VarListCount);
+  if (EFI_ERROR (Status)) {
+    DEBUG ((DEBUG_ERROR, "%a - Retrieving Variable List failed - %r\n", __FUNCTION__, Status));
+    goto Done;
+  }
+
+  for (Index = 0; Index < VarListCount; Index++) {
+    // Using default blob to initialize individual setting providers
+    Status = RegisterSingleConfigVariable (&VarList[Index]);
+    if (EFI_ERROR (Status)) {
+      DEBUG ((DEBUG_ERROR, "%a - Failed to register single config variable - %r\n", __FUNCTION__, Status));
+      break;
+    }
+  }
+
+Done:
+  if (VarList != NULL) {
+    for (Index = 0; Index < VarListCount; Index++) {
+      // Also free the data and name
+      FreePool (VarList[Index].Name);
+      FreePool (VarList[Index].Data);
+    }
+
+    FreePool (VarList);
+  }
+
+  return;
+}
+
+/**
+  This driver will attempt to register setting provider for setup variable
+  (configuration data) based on platform supplied data iterator.
+
+  @param[in] ImageHandle    The firmware allocated handle for the EFI image.
+  @param[in] SystemTable    A pointer to the EFI System Table.
+
+  @retval EFI_SUCCESS       The entry point always return success.
+**/
+EFI_STATUS
+EFIAPI
+ConfDataSettingProviderEntry (
+  IN EFI_HANDLE        ImageHandle,
+  IN EFI_SYSTEM_TABLE  *SystemTable
+  )
+{
+  EFI_EVENT  SettingsProviderSupportInstallEvent              = NULL;
+  VOID       *SettingsProviderSupportInstallEventRegistration = NULL;
+
+  // Install callback on the SettingsManager gDfciSettingsProviderSupportProtocolGuid protocol
+  SettingsProviderSupportInstallEvent =
+    EfiCreateProtocolNotifyEvent (
+      &gDfciSettingsProviderSupportProtocolGuid,
+      TPL_CALLBACK,
+      SettingsProviderSupportProtocolNotify,
+      NULL,
+      &SettingsProviderSupportInstallEventRegistration
+      );
+
+  DEBUG ((DEBUG_INFO, "%a - Event Registered - %p.\n", __FUNCTION__, SettingsProviderSupportInstallEvent));
+
+  return EFI_SUCCESS;
+}